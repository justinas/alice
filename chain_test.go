// Package alice implements a middleware chaining solution.
package alice

import (
	"net/http"
	"net/http/httptest"
	"reflect"
	"testing"
)

// A constructor for middleware
// that writes its own "tag" into the RW and does nothing else.
// Useful in checking if a chain is behaving in the right order.
func tagMiddleware(tag string) Constructor {
	return func(h http.Handler) http.Handler {
		return http.HandlerFunc(func(w http.ResponseWriter, r *http.Request) {
			w.Write([]byte(tag))
			h.ServeHTTP(w, r)
		})
	}
}

// Not recommended (https://golang.org/pkg/reflect/#Value.Pointer),
// but the best we can do.
func funcsEqual(f1, f2 interface{}) bool {
	val1 := reflect.ValueOf(f1)
	val2 := reflect.ValueOf(f2)
	return val1.Pointer() == val2.Pointer()
}

var testApp = http.HandlerFunc(func(w http.ResponseWriter, r *http.Request) {
	w.Write([]byte("app\n"))
})

func TestNew(t *testing.T) {
	c1 := func(h http.Handler) http.Handler {
		return nil
	}

	c2 := func(h http.Handler) http.Handler {
		return http.StripPrefix("potato", nil)
	}

	slice := []Constructor{c1, c2}

	chain := New(slice...)
	for k := range slice {
		if !funcsEqual(chain.constructors[k], slice[k]) {
			t.Error("New does not add constructors correctly")
		}
	}
}

func TestThenWorksWithNoMiddleware(t *testing.T) {
	if !funcsEqual(New().Then(testApp), testApp) {
		t.Error("Then does not work with no middleware")
	}
}

func TestThenTreatsNilAsDefaultServeMux(t *testing.T) {
	if New().Then(nil) != http.DefaultServeMux {
		t.Error("Then does not treat nil as DefaultServeMux")
	}
}

func TestThenFuncTreatsNilAsDefaultServeMux(t *testing.T) {
	if New().ThenFunc(nil) != http.DefaultServeMux {
		t.Error("ThenFunc does not treat nil as DefaultServeMux")
	}
}

func TestThenFuncConstructsHandlerFunc(t *testing.T) {
	fn := http.HandlerFunc(func(w http.ResponseWriter, r *http.Request) {
		w.WriteHeader(200)
	})
	chained := New().ThenFunc(fn)
	rec := httptest.NewRecorder()

	chained.ServeHTTP(rec, (*http.Request)(nil))

	if reflect.TypeOf(chained) != reflect.TypeOf((http.HandlerFunc)(nil)) {
		t.Error("ThenFunc does not construct HandlerFunc")
	}
}

func TestThenOrdersHandlersCorrectly(t *testing.T) {
	t1 := tagMiddleware("t1\n")
	t2 := tagMiddleware("t2\n")
	t3 := tagMiddleware("t3\n")

	chained := New(t1, t2, t3).Then(testApp)

	w := httptest.NewRecorder()
	r, err := http.NewRequest("GET", "/", nil)
	if err != nil {
		t.Fatal(err)
	}

	chained.ServeHTTP(w, r)

	if w.Body.String() != "t1\nt2\nt3\napp\n" {
		t.Error("Then does not order handlers correctly")
	}
}

func TestAppendAddsHandlersCorrectly(t *testing.T) {
	chain := New(tagMiddleware("t1\n"), tagMiddleware("t2\n"))
	newChain := chain.Append(tagMiddleware("t3\n"), tagMiddleware("t4\n"))

	if len(chain.constructors) != 2 {
		t.Error("chain should have 2 constructors")
	}
	if len(newChain.constructors) != 4 {
		t.Error("newChain should have 4 constructors")
	}

	chained := newChain.Then(testApp)

	w := httptest.NewRecorder()
	r, err := http.NewRequest("GET", "/", nil)
	if err != nil {
		t.Fatal(err)
	}

	chained.ServeHTTP(w, r)

	if w.Body.String() != "t1\nt2\nt3\nt4\napp\n" {
		t.Error("Append does not add handlers correctly")
	}
}

func TestAppendRespectsImmutability(t *testing.T) {
	chain := New(tagMiddleware(""))
	newChain := chain.Append(tagMiddleware(""))

	if &chain.constructors[0] == &newChain.constructors[0] {
		t.Error("Apppend does not respect immutability")
	}
}

func TestExtendAddsHandlersCorrectly(t *testing.T) {
	chain1 := New(tagMiddleware("t1\n"), tagMiddleware("t2\n"))
	chain2 := New(tagMiddleware("t3\n"), tagMiddleware("t4\n"))
	newChain := chain1.Extend(chain2)

	if len(chain1.constructors) != 2 {
		t.Error("chain1 should contain 2 constructors")
	}
	if len(chain2.constructors) != 2 {
		t.Error("chain2 should contain 2 constructors")
	}
	if len(newChain.constructors) != 4 {
		t.Error("newChain should contain 4 constructors")
	}

	chained := newChain.Then(testApp)

	w := httptest.NewRecorder()
	r, err := http.NewRequest("GET", "/", nil)
	if err != nil {
		t.Fatal(err)
	}

	chained.ServeHTTP(w, r)

	if w.Body.String() != "t1\nt2\nt3\nt4\napp\n" {
		t.Error("Extend does not add handlers in correctly")
	}
}

func TestExtendRespectsImmutability(t *testing.T) {
	chain := New(tagMiddleware(""))
	newChain := chain.Extend(New(tagMiddleware("")))

<<<<<<< HEAD
	if &chain.constructors[0] == &newChain.constructors[0] {
		t.Error("Extend does not respect immutability")
	}
=======
	assert.NotEqual(t, &chain.constructors[0], &newChain.constructors[0])
}

func TestCopy(t *testing.T) {
	chain := New(tagMiddleware("t1\n"), tagMiddleware("t2\n"))
	newChain := chain.copy()

	assert.NotEqual(t, &chain.constructors[0], &newChain.constructors[0])
	assert.NotEqual(t, &chain, &newChain)
	assert.NotEqual(t, chain, newChain)

	assert.True(t, len(chain.constructors) == len(newChain.constructors))

	chain.constructors[1] = tagMiddleware(":D")

	chained := newChain.Then(testApp)

	w := httptest.NewRecorder()
	r, err := http.NewRequest("GET", "/", nil)
	if err != nil {
		t.Fatal(err)
	}

	chained.ServeHTTP(w, r)

	assert.Equal(t, w.Body.String(), "t1\nt2\napp\n")
>>>>>>> d130fa8b
}<|MERGE_RESOLUTION|>--- conflicted
+++ resolved
@@ -172,12 +172,9 @@
 	chain := New(tagMiddleware(""))
 	newChain := chain.Extend(New(tagMiddleware("")))
 
-<<<<<<< HEAD
 	if &chain.constructors[0] == &newChain.constructors[0] {
 		t.Error("Extend does not respect immutability")
 	}
-=======
-	assert.NotEqual(t, &chain.constructors[0], &newChain.constructors[0])
 }
 
 func TestCopy(t *testing.T) {
@@ -203,5 +200,4 @@
 	chained.ServeHTTP(w, r)
 
 	assert.Equal(t, w.Body.String(), "t1\nt2\napp\n")
->>>>>>> d130fa8b
 }